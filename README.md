## SideFuzz: Fuzzing for timing side-channel vulnerabilities

SideFuzz is an adaptive fuzzer that uses a genetic-algorithim optimizer in combination with t-statistics to find side-channel (timing) vulnerabilities in cryptography compiled to [wasm](https://webassembly.org).

Fuzzing Targets can be found here: https://github.com/phayes/sidefuzz-targets

### How it works

SideFuzz works by counting instructions executed in the [wasmi](https://github.com/paritytech/wasmi) wasm interpreter.

**Phase 1.** Uses a genetic-algorithim optimizer that tries to maximize the difference in instructions executed between two different inputs. It will continue optimizing until subsequent generations of input-pairs no longer produce any meaningful differences in the number of instructions executed. This means that it will optimize until it finds finds a local optimum in the fitness of input pairs.

**Phase 2.** Once a local optimum is found, the leading input-pairs are sampled until either:

- A large t-statistic (p = 0.001) is found, indicating that there is a statistically significant difference in running-time between the two inputs. This is indicative of a timing side-channel vulnerability; or

- The t-statistic stays low, even after significant sampling. In this case the candidate input pairs are rejected and SideFuzz returns to phase 1, resuming the genetic-algorithim optimizer to find another local optimum.

### Furthur Reading

1. "DifFuzz: Differential Fuzzing for Side-Channel Analysis", Nilizadeh et al.
   https://arxiv.org/abs/1811.07005

2. "Dude, is my code constant time?", Reparaz et al. https://eprint.iacr.org/2016/1123.pdf

3. "Rust, dudect and constant-time crypto in debug mode", brycx.
   https://brycx.github.io/2019/04/21/rust-dudect-constant-time-crypto.html

### Related Tools

1. `dudect-bencher`. An implementation of the DudeCT constant-time function tester. In comparison to SideFuzz, this tool more closely adheres to the original dudect design. https://crates.io/crates/dudect-bencher

2. `ctgrind`. Tool for checking that functions are constant time using Valgrind. https://github.com/RustCrypto/utils/tree/master/ctgrind

## Rust

Creating a target in rust is very easy.

```rust
use std::ptr;
use std::slice;
use sidefuzz::black_box;

#[no_mangle]
pub extern "C" fn len() -> i32 {
    return 32; // Fuzz using a 32 byte input.
}

#[no_mangle]
pub extern "C" fn sidefuzz(ptr: i32, len: i32) {
  let input: &[u8] = unsafe { slice::from_raw_parts(ptr as _, len as _) };
  black_box(hopefully_constant_fn(input));
}
```

Compile and fuzz the target like so:

```bash
rustup target add wasm32-unknown-unknown                            # Only needs to be done once
cargo build --release --target wasm32-unknown-unknown   # Always build in release mode
sidefuzz fuzz ./target/wasm32-unknown-unknown/release/mytarget.wasm # Fuzzing!
```

## Other Languages

<<<<<<< HEAD
SideFuzz works with Go, C, C++ and other langauges that compile to wasm. It works in two phases.
=======
SideFuzz works with Go, C, C++ and other languages that compile to wasm.
>>>>>>> 031c83eb

The wasm module should provide three exports:

1. Memory exported to "memory"

2. A function named "len" that provides the desired input array length in bytes.

3. A function named "sidefuzz" that takes two `i32` arguments. The first argument is a pointer to the start of the input array, the second argument is the length of the input array.

The `sidefuzz` function will be called repeatedly during the fuzzing process.

## FAQ

#### 1. Why wasm?

Web Assembly allows us to precisely track the number of instructions executed, the type of instructions executed, and the amount of memory used. This is much more precise than other methods such as tracking wall-time or counting CPU cycles.

#### 2. Why do I alway need to build in release mode?

Many constant-time functions include calls to variable-time `debug_assert!()` functions that get removed during a release build. Rust's and LLVM optimizer may also mangle supposedly constant-time code in the name of optimization, introducing subtle timing vulnerabilities. Runnig in release mode let's us surface these issues.

#### 3. I need an RNG (Random Number Generator). What do?

You should make use of a PRNG with a static seed. While this is a bad idea for production code, it's great for fuzzing.

#### 4. What's up with `black_box` ?

`sidefuzz::black_box` is used to avoid dead-code elimination. Becauee we are interested in exercising the fuzzed code instead of getting results from it, the exported `sidefuzz` function doesn't return anything. The Rust optimizer sees all functions that don't return as dead-code and will try to eliminate them as part of it's optimizations. `black_box` is a function that is opaque to the optimizer, allowing us to exercise functions that don't return without them being optimized away. It should be used whenever calling a function that doesn't return anything or where we are ignoring the output returned.<|MERGE_RESOLUTION|>--- conflicted
+++ resolved
@@ -6,7 +6,7 @@
 
 ### How it works
 
-SideFuzz works by counting instructions executed in the [wasmi](https://github.com/paritytech/wasmi) wasm interpreter.
+SideFuzz works by counting instructions executed in the [wasmi](https://github.com/paritytech/wasmi) wasm interpreter. It works in two phases:
 
 **Phase 1.** Uses a genetic-algorithim optimizer that tries to maximize the difference in instructions executed between two different inputs. It will continue optimizing until subsequent generations of input-pairs no longer produce any meaningful differences in the number of instructions executed. This means that it will optimize until it finds finds a local optimum in the fitness of input pairs.
 
@@ -63,11 +63,7 @@
 
 ## Other Languages
 
-<<<<<<< HEAD
-SideFuzz works with Go, C, C++ and other langauges that compile to wasm. It works in two phases.
-=======
-SideFuzz works with Go, C, C++ and other languages that compile to wasm.
->>>>>>> 031c83eb
+SideFuzz works with Go, C, C++ and other langauges that compile to wasm.
 
 The wasm module should provide three exports:
 
